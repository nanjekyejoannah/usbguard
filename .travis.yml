env:
  global:
  - secure: "mAKqsfksFjBmvtjVEUiUkJ1rG7pp4dGZrTez2SRoEu+bEDh620O931SwBYyWMAdKRNGt9zrV22EASXM9ug1AHboFTOnMM17YCLw/nbioV92EIYV7O+infO9dkGpn0wDVa/jPIiJB++5xeeIF8Lgq7td6wP4jE8WMl97PL5wtEMs="
language: cpp
compiler:
- clang
- gcc
os: linux
dist: trusty
sudo: required
matrix:
  include:
    - os: linux
      compiler: gcc
      addons:
        apt:
          sources: ['ubuntu-toolchain-r-test']
          packages: ['g++-5']
      env: COMPILER=g++-5
    - os: linux
      compiler: gcc
      addons:
        apt:
          sources: ['ubuntu-toolchain-r-test']
          packages: ['g++-6']
      env: COMPILER=g++-6
    - os: linux
      compiler: clang
      addons:
        apt:
          sources: ['ubuntu-toolchain-r-test', 'llvm-toolchain-precise-3.8']
          packages: ['clang-3.8']
      env: COMPILER=clang++-3.8
    - os: linux
      compiler: gcc
      env: COVERAGE=yes CONFIGURE_ARGS="--enable-coverage --disable-shared"
    - os: linux
      compiler: gcc
      env: MAKE_ARGS="distcheck DISTCHECK_CONFIGURE_FLAGS+=--with-bundled-pegtl DISTCHECK_CONFIGURE_FLAGS+=--with-bundled-spdlog DISTCHECK_CONFIGURE_FLAGS+=--with-bundled-catch"
    - os: linux
      compiler: clang
      addons:
        apt:
          packages: ['clang']
      env: MAKE_ARGS=analyze-clang
    - os: linux
      compiler: clang
      env: CONFIGURE_ARGS=--enable-asan
    - os: linux
      compiler: gcc
      env: CONFIGURE_ARGS=--enable-debug-build
    - os: linux
      compiler: gcc
      addons:
        apt:
          packages: ['libgcrypt-dev']
      env: CONFIGURE_ARGS=--with-crypto-library=gcrypt
    - os: linux
      compiler: gcc
      addons:
        apt:
          packages: ['pandoc']
<<<<<<< HEAD
      env: MAKE_ARGS="distcheck DISTCHECK_CONFIGURE_FLAGS+=--with-bundled-pegtl DISTCHECK_CONFIGURE_FLAGS+=--with-bundled-json DISTCHECK_CONFIGURE_FLAGS+=--with-bundled-spdlog DISTCHECK_CONFIGURE_FLAGS+=--with-bundled-catch"
    - os: linux
      compiler: gcc
      addons:
        apt:
          packages: ['qtbase5-dev', 'qt5-default', 'qtbase5-dev-tools', 'libqt5svg5-dev']
      env: CONFIGURE_ARGS=--with-gui-qt=qt5
    - os: linux
      compiler: gcc
      addons:
        apt:
          packages: ['libqt4-dev', 'qt4-default', 'qt4-dev-tools', 'libqt4-svg']
      env: CONFIGURE_ARGS=--with-gui-qt=qt4
=======
      env: MAKE_ARGS="distcheck DISTCHECK_CONFIGURE_FLAGS+=--with-bundled-pegtl DISTCHECK_CONFIGURE_FLAGS+=--with-bundled-spdlog DISTCHECK_CONFIGURE_FLAGS+=--with-bundled-catch"
>>>>>>> 86c736e7
before_install:
- sudo add-apt-repository -y ppa:chris-lea/libsodium
- sudo apt-get -qq update
- sudo apt-get install -y libudev-dev libsodium-dev libqb-dev libcap-ng-dev libseccomp-dev
- sudo apt-get install -y libglib2.0-dev libdbus-glib-1-dev libxml2-utils libpolkit-gobject-1-dev xsltproc
- sudo apt-get install -y lcov
- sudo apt-get install -y aspell aspell-en
<<<<<<< HEAD
=======
- sudo apt-get install -y libgcrypt-dev
- sudo apt-get install -y libprotobuf-dev protobuf-compiler
>>>>>>> 86c736e7
- gem install coveralls-lcov
before_script:
- ./autogen.sh
- mkdir build && cd build
- CXX=$COMPILER ../configure --enable-maintainer-mode --disable-silent-rules --with-bundled-catch --with-bundled-pegtl --with-bundled-spdlog $CONFIGURE_ARGS
script:
- test $TRAVIS_BRANCH != coverity_scan || exit 0
- if test -n "$MAKE_ARGS"; then make $MAKE_ARGS; else make all; make check; fi
after_success:
- test "x$COVERAGE" = xyes -a "x$CXX" = "xg++" && lcov --compat-libtool --directory . --capture --output-file coverage.info && coveralls-lcov coverage.info
addons:
  coverity_scan:
    project:
      name: dkopecek/usbguard
    notification_email: dnk1618@gmail.com
    build_command: make
    branch_pattern: coverity_scan<|MERGE_RESOLUTION|>--- conflicted
+++ resolved
@@ -60,8 +60,7 @@
       addons:
         apt:
           packages: ['pandoc']
-<<<<<<< HEAD
-      env: MAKE_ARGS="distcheck DISTCHECK_CONFIGURE_FLAGS+=--with-bundled-pegtl DISTCHECK_CONFIGURE_FLAGS+=--with-bundled-json DISTCHECK_CONFIGURE_FLAGS+=--with-bundled-spdlog DISTCHECK_CONFIGURE_FLAGS+=--with-bundled-catch"
+      env: MAKE_ARGS="distcheck DISTCHECK_CONFIGURE_FLAGS+=--with-bundled-pegtl DISTCHECK_CONFIGURE_FLAGS+=--with-bundled-spdlog DISTCHECK_CONFIGURE_FLAGS+=--with-bundled-catch"
     - os: linux
       compiler: gcc
       addons:
@@ -74,9 +73,6 @@
         apt:
           packages: ['libqt4-dev', 'qt4-default', 'qt4-dev-tools', 'libqt4-svg']
       env: CONFIGURE_ARGS=--with-gui-qt=qt4
-=======
-      env: MAKE_ARGS="distcheck DISTCHECK_CONFIGURE_FLAGS+=--with-bundled-pegtl DISTCHECK_CONFIGURE_FLAGS+=--with-bundled-spdlog DISTCHECK_CONFIGURE_FLAGS+=--with-bundled-catch"
->>>>>>> 86c736e7
 before_install:
 - sudo add-apt-repository -y ppa:chris-lea/libsodium
 - sudo apt-get -qq update
@@ -84,11 +80,7 @@
 - sudo apt-get install -y libglib2.0-dev libdbus-glib-1-dev libxml2-utils libpolkit-gobject-1-dev xsltproc
 - sudo apt-get install -y lcov
 - sudo apt-get install -y aspell aspell-en
-<<<<<<< HEAD
-=======
-- sudo apt-get install -y libgcrypt-dev
 - sudo apt-get install -y libprotobuf-dev protobuf-compiler
->>>>>>> 86c736e7
 - gem install coveralls-lcov
 before_script:
 - ./autogen.sh
